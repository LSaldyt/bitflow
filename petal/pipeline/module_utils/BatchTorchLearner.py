from .BatchLearner import BatchLearner

import os
import torch
import torch.nn as nn
import torch.nn.functional as F
import torch.optim as optim
from torch.utils import data
from torchvision import transforms

from time import sleep

class BatchTorchLearner(BatchLearner):
    '''
    Base class for pytorch machine learning modules
    '''
    def __init__(self, criterion=None, optimizer=None, optimizer_kwargs=None, **kwargs):
        BatchLearner.__init__(self, **kwargs)
        self.optimizer_kwargs = optimizer_kwargs
        self.criterion = criterion()
<<<<<<< HEAD
        self.optimizer = None
=======
        if self.model is not None:
            self.optimizer = optimizer(self.model.parameters(), **optimizer_kwargs)
        else:
            self.optimizer = None
>>>>>>> f7795f7c
        self.log.log('Calling base batch torch learner')


    def save(self):
        self.log.log('Saving model')
        torch.save(self.model.state_dict(), self.filename)

    def load(self):
        self.log.log('Loading model')
        try:
            self.model.load_state_dict(torch.load(self.filename)) # Takes roughly .15s
        except FileNotFoundError:
            self.log.log('Weight file {} not found, starting from scratch'.format(self.filename))

    def transform(self, node):
        '''
        Must yield a list of tuples of (inputs, labels) for training
        '''
        raise NotImplementedError('')

    def step(self, inputs, labels):
        raise RuntimeError('Batch learner called step()')

    def learn(self, batch):
        if self.optimizer is None:
            self.optimizer = optimizer(self.model.parameters(), **optimizer_kwargs)
        self.log.log('Learning')
        input_list = []
        label_list = []
        for node in batch.items:
            for inputs, labels in self.transform(node):
                input_list.append(inputs)
                label_list.append(labels)
        if self.optimizer is None:
            self.optimizer = optimizer(self.model.parameters(), **self.optimizer_kwargs)
        self.optimizer.zero_grad()
        inputs = torch.cat(input_list)
        labels = torch.cat(label_list)
        outputs = self.model(inputs)
        loss = self.criterion(outputs, labels)
        loss.backward()
        self.optimizer.step()
        self.log.log('{} loss: '.format(self.name), loss.item())<|MERGE_RESOLUTION|>--- conflicted
+++ resolved
@@ -18,14 +18,10 @@
         BatchLearner.__init__(self, **kwargs)
         self.optimizer_kwargs = optimizer_kwargs
         self.criterion = criterion()
-<<<<<<< HEAD
-        self.optimizer = None
-=======
         if self.model is not None:
             self.optimizer = optimizer(self.model.parameters(), **optimizer_kwargs)
         else:
             self.optimizer = None
->>>>>>> f7795f7c
         self.log.log('Calling base batch torch learner')
 
 
