--- conflicted
+++ resolved
@@ -64,22 +64,14 @@
     '''
     Populate Taxa into the database in an optimized manor
     '''
-<<<<<<< HEAD
     def __init__(self, import_dir=IMPORT, in_label=None, out_label='CatalogFinishedSignal', connect_label=None, name='OptimizedCatalog'):
         Module.__init__(self, in_label, out_label, connect_label, name)
         self.import_dir = import_dir
 
     def process(self):
-=======
-    def __init__(self, import_dir='../../.Neo4jDesktop/neo4jDatabases/database-c60209c1-62b4-4cb3-90be-59a9b62b4141/installation-4.0.2/import/', in_label=None, out_label='CatalogFinishedSignal', connect_label=None, name='OptimizedCatalog'):
-        Module.__init__(self, in_label, out_label, connect_label, name)
-        self.import_dir = import_dir
-
-    def process(self, driver=None):
         self.driver = self.get_driver(driver=driver)
         if self.driver.get('__optimized_catalog_finished_signal__') is not None:
             return
->>>>>>> f7795f7c
         if not os.path.isfile('data/cache/catalog.csv') or not os.path.isfile('data/cache/relations.csv') or not os.path.isfile('data/cache/species.csv'):
             to_csv()
         for filename in os.listdir('data/cache/'):
@@ -88,10 +80,6 @@
                 shutil.copy(pathname, self.import_dir + filename)
 
         with self.driver.neo_client.session() as session:
-<<<<<<< HEAD
-            headers = 'id,identifier,datasetID,datasetName,acceptedNameUsageID,parentNameUsageID,taxonomicStatus,taxonRank,verbatimTaxonRank,scientificName,kingdom,phylum,class,order,superfamily,family,genericName,genus,subgenus,specificEpithet,infraspecificEpithet,scientificNameAuthorship,source,namePublishedIn,nameAccordingTo,modified,description,taxonConceptID,scientificNameID,references,name'.split(',')
-            session.run('CREATE INDEX ON :Taxon(name)')
-=======
             with open('data/cache/catalog.csv', 'r') as infile:
                 headers = infile.readline().split(',')
             try:
@@ -102,7 +90,6 @@
                 session.run('CREATE INDEX ON :Taxon(name)')
             except neobolt.exceptions.ClientError:
                 pass
->>>>>>> f7795f7c
             print('Adding catalog.csv')
             session.run('USING PERIODIC COMMIT 1000 LOAD CSV WITH HEADERS FROM "file:///catalog.csv" AS line CREATE (x:Taxon {' + ','.join(h + ': line.' + h for h in headers) + '})')
             print('Adding species.csv')
